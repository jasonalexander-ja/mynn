--- conflicted
+++ resolved
@@ -1,8 +1,4 @@
-<<<<<<< HEAD
-// use rand::{thread_rng, Rng};
-=======
 use fastrand::Rng;
->>>>>>> c464df33
 use super::Float;
 use core::fmt;
 
@@ -23,17 +19,6 @@
 		}
 	}
 
-<<<<<<< HEAD
-	// pub fn random() -> Matrix<ROWS, COLS> {
-	// 	let mut rng = thread_rng();
-	// 	let mut data = [[0.0; COLS]; ROWS];
-
-	// 	for row in 0..ROWS {
-	// 		for col in 0..COLS {
-	// 			data[row][col] = rng.gen::<Float>() * 2.0 - 1.0;
-	// 		}
-	// 	}
-=======
 	#[cfg(not(feature = "f32"))]
 	pub fn random() -> Matrix<ROWS, COLS> {
 		let mut rng = Rng::with_seed(SEED);
@@ -60,12 +45,11 @@
 				data[row][col] = rng.f32() * 2.0 - 1.0;
 			}
 		}
->>>>>>> c464df33
 
-	// 	Matrix {
-	// 		data
-	// 	}
-	// }
+		Matrix {
+			data
+		}
+	}
 
 	/// Will multiply with another matrix with number of rows equal to the number of rows as to this matrix's cols. 
 	pub fn multiply<const OTHER_COLS: usize>(&self, other: &Matrix<COLS, OTHER_COLS>) -> Matrix<ROWS, OTHER_COLS> {
